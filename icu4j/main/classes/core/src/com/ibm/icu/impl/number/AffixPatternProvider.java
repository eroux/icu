--- conflicted
+++ resolved
@@ -10,27 +10,19 @@
         public static final int PADDING = 0x400;
     }
 
-<<<<<<< HEAD
-  // Convenience compound flags
-  public static final int FLAG_POS_PREFIX = Flags.PREFIX;
-  public static final int FLAG_POS_SUFFIX = 0;
-  public static final int FLAG_NEG_PREFIX = Flags.PREFIX | Flags.NEGATIVE_SUBPATTERN;
-  public static final int FLAG_NEG_SUFFIX = Flags.NEGATIVE_SUBPATTERN;
+    // Convenience compound flags
+    public static final int FLAG_POS_PREFIX = Flags.PREFIX;
+    public static final int FLAG_POS_SUFFIX = 0;
+    public static final int FLAG_NEG_PREFIX = Flags.PREFIX | Flags.NEGATIVE_SUBPATTERN;
+    public static final int FLAG_NEG_SUFFIX = Flags.NEGATIVE_SUBPATTERN;
 
-  public char charAt(int flags, int i);
-=======
     public char charAt(int flags, int i);
->>>>>>> fcc19886
 
     public int length(int flags);
 
-<<<<<<< HEAD
-  public String getString(int flags);
+    public String getString(int flags);
 
-  public boolean hasCurrencySign();
-=======
     public boolean hasCurrencySign();
->>>>>>> fcc19886
 
     public boolean positiveHasPlusSign();
 
