--- conflicted
+++ resolved
@@ -356,22 +356,11 @@
 // JDK gives E0
 // S obeys the maximum integer digits
 0	0	1	0	2.99792458E8	KS
-<<<<<<< HEAD
 // JDK and S give .2998E9
 0	0	0	4	2.998E8	KSQ
-// S correctly formats this as 29.979246E7.
-// JDK uses 8 + 6 for significant digits instead of 2 + 6
-// J and C return 2.9979246E8.
-// TODO: Merge trunk
-2	8	1	6	29.979246E7	CJKQ
-=======
-// JDK gives .2998E9
-0	0	0	4	2.998E8	KS
 // According to the spec, if maxInt>minInt and minInt>1, then set
-// minInt to 1 for the purposes of engineering notation; see #13289
-// JDK uses 8 + 6 for significant digits instead of 2 + 6
+// Context: #13289
 2	8	1	6	2.9979246E8	K
->>>>>>> d287dbbe
 // Treat max int digits > 8 as being the same as min int digits.
 // This behavior is not spelled out in the specification.
 // JDK fails here because it tries to use 9 + 6 = 15 sig digits.
